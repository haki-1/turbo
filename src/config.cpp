--- conflicted
+++ resolved
@@ -9,11 +9,7 @@
 #include <algorithm>
 
 void usage_and_exit(const std::string& program_name) {
-<<<<<<< HEAD
-  std::cout << "usage: " << program_name << " [-t 2000] [-a] [-n 10] [-i] [-f] [-s] [-v] [-p <i>] [-arch <cpu|hybrid|gpu|barebones|multi_gpu_barebones>] [-p 48] [-or 48] [-sub 12] [-stack 100] [-fp <ac1|wac1>] [-wac1_threshold 0] [-eps_var_order <input_order|first_fail|anti_first_fail|smallest|largest>] [-eps_value_order <min|max|split|reverse_split>] [-network_analysis] [-cutnodes 0] [-mpi_sub 60] [-disable_simplify] [-force_ternarize] [-globalmem] [-version 1.0.0] [xcsp3instance.xml | fzninstance.fzn]" << std::endl;
-=======
-  std::cout << "usage: " << program_name << " [-t 2000] [-a] [-n 10] [-i] [-f] [-s] [-v] [-p <i>] [-arch <cpu|hybrid|gpu|barebones>] [-p 48] [-or 48] [-sub 12] [-stack 100] [-fp <ac1|wac1>] [-wac1_threshold 0] [-eps_var_order <input_order|first_fail|anti_first_fail|smallest|largest>] [-eps_value_order <min|max|split|reverse_split>] [-seed 0] [-network_analysis] [-cutnodes 0] [-disable_simplify] [-force_ternarize] [-globalmem] [-version 1.0.0] [xcsp3instance.xml | fzninstance.fzn]" << std::endl;
->>>>>>> ebcca911
+  std::cout << "usage: " << program_name << " [-t 2000] [-a] [-n 10] [-i] [-f] [-s] [-v] [-p <i>] [-arch <cpu|hybrid|gpu|barebones|multi_gpu_barebones>] [-p 48] [-or 48] [-sub 12] [-stack 100] [-fp <ac1|wac1>] [-wac1_threshold 0] [-eps_var_order <input_order|first_fail|anti_first_fail|smallest|largest>] [-eps_value_order <min|max|split|reverse_split>] [-seed 0] [-network_analysis] [-cutnodes 0] [-mpi_sub 60] [-disable_simplify] [-force_ternarize] [-globalmem] [-version 1.0.0] [xcsp3instance.xml | fzninstance.fzn]" << std::endl;
   std::cout << "\t-t 2000: Run the solver with a timeout of 2000 milliseconds." << std::endl;
   std::cout << "\t-timeout 2000: Same as -t, but if both -t and -timeout are specified, -timeout overrides -t." << std::endl;
   std::cout << "\t-a: Instructs the solver to report all solutions in the case of satisfaction problems, or print intermediate solutions of increasing quality in the case of optimisation problems." << std::endl;
@@ -147,11 +143,8 @@
   input.read_size_t("-stack", config.stack_kb);
   input.read_size_t("-n", config.stop_after_n_solutions);
   input.read_size_t("-cutnodes", config.stop_after_n_nodes);
-<<<<<<< HEAD
   input.read_int("-mpi_sub", config.mpi_subproblems);
-=======
   input.read_size_t("-seed", config.seed);
->>>>>>> ebcca911
   input.read_bool("-i", config.print_intermediate_solutions);
   bool all_sols;
   input.read_bool("-a", all_sols);
