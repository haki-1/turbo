--- conflicted
+++ resolved
@@ -50,35 +50,16 @@
   int nodeid = blockIdx.x;
   int stride = blockDim.x;
   __shared__ int curr_decomposition;
-<<<<<<< HEAD
-  int max_decomposition = gridDim.x;  // launched with OR_NODES
-
-  if (tid == 0) {
-=======
   __shared__ int decomposition_size;
   int max_decomposition = gridDim.x;
 
   if (tid == 0) {
     decomposition_size = (int)log2f((float)(max_decomposition));  // launched with OR_NODES
     INFO(printf("decomposition = %d, %d\n", decomposition_size, max_decomposition));
->>>>>>> 391250dc
     SharedAllocator allocator(shmem, n);
     (*trees)[nodeid].reset(new(allocator) TreeAndPar(
       *root, *props, *branching_vars, **best_bound, minimize_x, allocator));
   }
-<<<<<<< HEAD
-  do {
-    if(tid == 0) {
-      curr_decomposition = atomicAdd(&decomposition, 1);
-    }
-    __syncthreads();
-    (*trees)[nodeid]->search(tid, stride, curr_decomposition, max_decomposition);
-  } while(curr_decomposition < max_decomposition);
-  if (tid == 0) {
-    (*best_sols)[nodeid].reset((*trees)[nodeid]->best());
-    (*stats)[nodeid] = (*trees)[nodeid]->statistics();
-  }
-=======
   __syncthreads();
   do {
     if (tid == 0) {
@@ -90,7 +71,6 @@
       (*stats)[nodeid] = (*trees)[nodeid]->statistics();
     }
   } while (curr_decomposition < max_decomposition);
->>>>>>> 391250dc
 }
 
 void solve(VStore* vstore, Constraints constraints, Var minimize_x, int timeout)
