--- conflicted
+++ resolved
@@ -1,4 +1,4 @@
-#!/bin/bash
+  #!/bin/bash
 
 # Exits when an error occurs.
 set -e
@@ -6,27 +6,16 @@
 # I. Define the campaign to run and hardware information.
 
 MZN_SOLVER="turbo.gpu.release"
-<<<<<<< HEAD
-VERSION="v1.1.3"
-# This is to avoid MiniZinc to kill Turbo before it can print the statistics.
-MZN_TIMEOUT=360000
-REAL_TIMEOUT=300000
-=======
 VERSION="v1.1.7"
 # This is to avoid MiniZinc to kill Turbo before it can print the statistics.
 MZN_TIMEOUT=1260000
 REAL_TIMEOUT=1200000
->>>>>>> 37e21ed0
 NUM_GPUS=4
 
 HARDWARE="\"AMD EPYC 7452 32-Core@2.35GHz; RAM 512GO;NVIDIA A100 40GB HBM\""
 SHORT_HARDWARE="A100"
 MZN_COMMAND="minizinc --solver $MZN_SOLVER -s --json-stream -t $MZN_TIMEOUT --output-mode json --output-time --output-objective -hardware $HARDWARE -version $VERSION -timeout $REAL_TIMEOUT"
-<<<<<<< HEAD
-INSTANCE_FILE="short.csv"
-=======
 INSTANCE_FILE="mzn2022.csv"
->>>>>>> 37e21ed0
 OUTPUT_DIR=$(pwd)"/../campaign/$MZN_SOLVER-$VERSION-$SHORT_HARDWARE"
 mkdir -p $OUTPUT_DIR
 
