--- conflicted
+++ resolved
@@ -46,13 +46,9 @@
   bool network_analysis;
   size_t timeout_ms;
   size_t or_nodes;
-<<<<<<< HEAD
-  size_t subproblems_power;
-  int mpi_subproblems;
-=======
   int subproblems_power;
   size_t subproblems_factor;
->>>>>>> ebcca911
+  int mpi_subproblems;
   size_t stack_kb;
   Arch arch;
   FixpointKind fixpoint;
@@ -78,13 +74,9 @@
     network_analysis(false),
     timeout_ms(0),
     or_nodes(0),
-<<<<<<< HEAD
-    subproblems_power(SUBPROBLEMS_POWER),
-    mpi_subproblems(-1),
-=======
     subproblems_power(-1),
     subproblems_factor(30),
->>>>>>> ebcca911
+    mpi_subproblems(-1),
     stack_kb(
       #ifdef TURBO_IPC_ABSTRACT_DOMAIN
         32
@@ -134,11 +126,8 @@
     timeout_ms(other.timeout_ms),
     or_nodes(other.or_nodes),
     subproblems_power(other.subproblems_power),
-<<<<<<< HEAD
+    subproblems_factor(other.subproblems_factor),
     mpi_subproblems(other.mpi_subproblems),
-=======
-    subproblems_factor(other.subproblems_factor),
->>>>>>> ebcca911
     stack_kb(other.stack_kb),
     arch(other.arch),
     fixpoint(other.fixpoint),
@@ -167,11 +156,8 @@
     timeout_ms = other.timeout_ms;
     or_nodes = other.or_nodes;
     subproblems_power = other.subproblems_power;
-<<<<<<< HEAD
+    subproblems_factor = other.subproblems_factor;
     mpi_subproblems = other.mpi_subproblems;
-=======
-    subproblems_factor = other.subproblems_factor;
->>>>>>> ebcca911
     stack_kb = other.stack_kb;
     arch = other.arch;
     fixpoint = other.fixpoint;
@@ -199,12 +185,8 @@
       printf("-v ");
     }
     if(arch != Arch::CPU) {
-<<<<<<< HEAD
-      printf("-arch %s -or %" PRIu64 " -sub %" PRIu64 " -stack %" PRIu64 " ", name_of_arch(arch), or_nodes, subproblems_power, stack_kb);
+      printf("-arch %s -or %" PRIu64 " -sub %d -subfactor %" PRIu64 " -stack %" PRIu64 " ", name_of_arch(arch), or_nodes, subproblems_power, subproblems_factor, stack_kb);
       if (arch == Arch::MULTI_GPU_BAREBONES) { printf("-mpi_sub %d ", mpi_subproblems); }
-=======
-      printf("-arch %s -or %" PRIu64 " -sub %d -subfactor %" PRIu64 " -stack %" PRIu64 " ", name_of_arch(arch), or_nodes, subproblems_power, subproblems_factor, stack_kb);
->>>>>>> ebcca911
       if(only_global_memory) { printf("-globalmem "); }
     }
     else {
