--- conflicted
+++ resolved
@@ -14,7 +14,6 @@
 
 #include <cuda/semaphore>
 
-<<<<<<< HEAD
 //
 // On Linux, the Unified Memory Architecture uses hardware demand-paging
 // to lazy-copy managed pages from host memory to device memory.  On all
@@ -74,13 +73,6 @@
   inline static bool noConcurrentManagedAccess;
 };
 
-/** We first interpret the formula in an abstract domain with sequential managed memory, that we call `GridCP`. */
-using Itv0 = Interval<ZInc<int, bt::local_memory>>;
-using GridCP = AbstractDomains<Itv0,
-  bt::statistics_allocator<concurrent_allocator>,
-  bt::statistics_allocator<UniqueLightAlloc<concurrent_allocator, 0>>,
-  bt::statistics_allocator<UniqueLightAlloc<concurrent_allocator, 1>>>;
-=======
 template <
   class Universe0, // Universe used locally to one thread.
   class Universe1, // Universe used in the scope of a block.
@@ -101,31 +93,20 @@
 
   /** Then, once everything is initialized, we rely on a parallel abstract domain called `BlockCP`, usually using atomic shared and global memory. */
   using BlockCP = AbstractDomains<U1,
-    bt::global_allocator,
+    concurrent_allocator,
     bt::pool_allocator,
     UniqueAlloc<bt::pool_allocator, 0>>;
 };
 
-using AtomicBInc = BInc<bt::atomic_memory_block>;
-using FPEngine = BlockAsynchronousIterationGPU<bt::pool_allocator>;
->>>>>>> 39c2e1c0
-
 using Itv0 = Interval<ZInc<int, bt::local_memory>>;
 using Itv1 = Interval<ZInc<int, bt::atomic_memory_block>>;
 using Itv2 = Interval<ZInc<int, bt::atomic_memory_grid>>;
 
-<<<<<<< HEAD
-using BlockCP = AbstractDomains<Itv1,
-  concurrent_allocator,
-  bt::pool_allocator,
-  UniqueAlloc<bt::pool_allocator, 0>>;
-=======
-using ItvSolver = StateTypes<Itv0, Itv1, Itv2, bt::managed_allocator>;
+using ItvSolver = StateTypes<Itv0, Itv1, Itv2, concurrent_allocator>;
 // Deactivate atomics for the domain of variables (for benchmarking only, it is not safe according to CUDA consistency model).
-using ItvSolverNoAtomics = StateTypes<Itv0, Itv0, Itv0, bt::managed_allocator>;
+using ItvSolverNoAtomics = StateTypes<Itv0, Itv0, Itv0, concurrent_allocator>;
 // Version for non-Linux systems such as Windows where pinned memory must be used (see PR #19).
 using ItvSolverPinned = StateTypes<Itv0, Itv1, Itv2, bt::pinned_allocator>;
->>>>>>> 39c2e1c0
 
 /** Depending on the problem, we can store the abstract elements in different memories.
  * The "worst" is everything in global memory (GLOBAL) when the problem is too large for the shared memory.
@@ -198,25 +179,17 @@
   GridCP root;
   // `blocks_root` is a copy of `root` but with the same allocators than the ones used in `blocks`.
   // This is helpful to share immutable data among blocks (for instance the propagators).
-  bt::shared_ptr<BlockCP, bt::global_allocator> blocks_root;
+  bt::shared_ptr<BlockCP, concurrent_allocator> blocks_root;
   // Stop from the CPU, for instance because of a timeout.
   volatile bool cpu_stop;
   // Boolean indicating that the blocks have been reduced, and the CPU can now print the statistics.
   volatile bool blocks_reduced;
   MemoryConfig mem_config;
-<<<<<<< HEAD
-  bt::vector<BlockData, concurrent_allocator> blocks;
+  bt::vector<BlockData<S>, concurrent_allocator> blocks;
   // Stop from a block on the GPU, for instance because we found a solution.
   bt::shared_ptr<BInc<bt::atomic_memory_grid>, concurrent_allocator> gpu_stop;
   bt::shared_ptr<ZInc<size_t, bt::atomic_memory_grid>, concurrent_allocator> next_subproblem;
-  bt::shared_ptr<Itv2, concurrent_allocator> best_bound;
-=======
-  bt::vector<BlockData<S>, bt::global_allocator> blocks;
-  // Stop from a block on the GPU, for instance because we found a solution.
-  bt::shared_ptr<BInc<bt::atomic_memory_grid>, bt::global_allocator> gpu_stop;
-  bt::shared_ptr<ZInc<size_t, bt::atomic_memory_grid>, bt::global_allocator> next_subproblem;
-  bt::shared_ptr<U2, bt::global_allocator> best_bound;
->>>>>>> 39c2e1c0
+  bt::shared_ptr<U2, concurrent_allocator> best_bound;
 
   // All of what follows is only to support printing while the kernel is running.
   // In particular, we transfer the solution to the CPU where it is printed, because printing on the GPU can be very slow when the problem is large.
@@ -270,39 +243,27 @@
 
   __device__ void allocate() {
     assert(threadIdx.x == 0 && blockIdx.x == 0);
-<<<<<<< HEAD
-    blocks = bt::vector<BlockData, concurrent_allocator>(root.config.or_nodes);
+    auto root_mem_config(mem_config);
+    root_mem_config.mem_kind = MemoryKind::GLOBAL;
+    blocks_root = bt::make_shared<BlockCP, concurrent_allocator>(
+      typename BlockCP::tag_gpu_block_copy{},
+      false, // Due to different allocators between BlockCP and GridCP, it won't be able to share data anyways.
+      root,
+      concurrent_allocator{},
+      root_mem_config.make_pc_pool(bt::pool_allocator(nullptr,0)),
+      root_mem_config.make_store_pool(bt::pool_allocator(nullptr,0)));
+    blocks = bt::vector<BlockData<S>, concurrent_allocator>(root.config.or_nodes);
     gpu_stop = bt::make_shared<BInc<bt::atomic_memory_grid>, concurrent_allocator>(false);
     print_lock = bt::make_shared<cuda::binary_semaphore<cuda::thread_scope_device>, concurrent_allocator>(1);
     next_subproblem = bt::make_shared<ZInc<size_t, bt::atomic_memory_grid>, concurrent_allocator>(0);
-    best_bound = bt::make_shared<Itv2, concurrent_allocator>();
-=======
-    auto root_mem_config(mem_config);
-    root_mem_config.mem_kind = MemoryKind::GLOBAL;
-    blocks_root = bt::make_shared<BlockCP, bt::global_allocator>(
-      typename BlockCP::tag_gpu_block_copy{},
-      false, // Due to different allocators between BlockCP and GridCP, it won't be able to share data anyways.
-      root,
-      bt::global_allocator{},
-      root_mem_config.make_pc_pool(bt::pool_allocator(nullptr,0)),
-      root_mem_config.make_store_pool(bt::pool_allocator(nullptr,0)));
-    blocks = bt::vector<BlockData<S>, bt::global_allocator>(root.config.or_nodes);
-    gpu_stop = bt::make_shared<BInc<bt::atomic_memory_grid>, bt::global_allocator>(false);
-    print_lock = bt::make_shared<cuda::binary_semaphore<cuda::thread_scope_device>, bt::global_allocator>(1);
-    next_subproblem = bt::make_shared<ZInc<size_t, bt::atomic_memory_grid>, bt::global_allocator>(0);
-    best_bound = bt::make_shared<U2, bt::global_allocator>();
->>>>>>> 39c2e1c0
+    best_bound = bt::make_shared<U2, concurrent_allocator>();
   }
 
   __device__ void deallocate() {
     assert(threadIdx.x == 0 && blockIdx.x == 0);
-<<<<<<< HEAD
-    blocks = bt::vector<BlockData, concurrent_allocator>();
-=======
-    blocks = bt::vector<BlockData<S>, bt::global_allocator>();
+    blocks = bt::vector<BlockData<S>, concurrent_allocator>();
     blocks_root->deallocate();
     blocks_root.reset();
->>>>>>> 39c2e1c0
     gpu_stop.reset();
     print_lock.reset();
     next_subproblem.reset();
@@ -313,14 +274,10 @@
 /** `BlockData` contains all the structures required to solve a subproblem including the problem itself (`root`) and the fixpoint engine (`fp_engine`). */
 template <class S>
 struct BlockData {
-<<<<<<< HEAD
-  using snapshot_type = typename BlockCP::IST::snapshot_type<concurrent_allocator>;
-=======
   using GridCP = typename S::GridCP;
   using BlockCP = typename S::BlockCP;
 
-  using snapshot_type = typename BlockCP::IST::snapshot_type<bt::global_allocator>;
->>>>>>> 39c2e1c0
+  using snapshot_type = typename BlockCP::IST::snapshot_type<concurrent_allocator>;
   size_t subproblem_idx;
   bt::shared_ptr<FPEngine, concurrent_allocator> fp_engine;
   bt::shared_ptr<AtomicBInc, bt::pool_allocator> has_changed;
@@ -345,19 +302,13 @@
       fp_engine = bt::make_shared<FPEngine, concurrent_allocator>(block, shared_mem_pool);
       has_changed = bt::allocate_shared<AtomicBInc, bt::pool_allocator>(shared_mem_pool, true);
       stop = bt::allocate_shared<AtomicBInc, bt::pool_allocator>(shared_mem_pool, false);
-<<<<<<< HEAD
-      bt::pool_allocator pc_pool{mem_config.make_pc_pool(shared_mem_pool)};
-      root = bt::make_shared<BlockCP, concurrent_allocator>(BlockCP::tag_gpu_block_copy{}, grid_data.root, concurrent_allocator{}, pc_pool, mem_config.make_store_pool(shared_mem_pool));
-      snapshot_root = bt::make_shared<snapshot_type, concurrent_allocator>(root->search_tree->template snapshot<concurrent_allocator>());
-=======
-      root = bt::make_shared<BlockCP, bt::global_allocator>(typename BlockCP::tag_gpu_block_copy{},
+      root = bt::make_shared<BlockCP, concurrent_allocator>(typename BlockCP::tag_gpu_block_copy{},
         (mem_config.mem_kind != MemoryKind::STORE_PC_SHARED),
         *(grid_data.blocks_root),
-        bt::global_allocator{},
+        concurrent_allocator{},
         mem_config.make_pc_pool(shared_mem_pool),
         mem_config.make_store_pool(shared_mem_pool));
-      snapshot_root = bt::make_shared<snapshot_type, bt::global_allocator>(root->search_tree->template snapshot<bt::global_allocator>());
->>>>>>> 39c2e1c0
+      snapshot_root = bt::make_shared<snapshot_type, concurrent_allocator>(root->search_tree->template snapshot<concurrent_allocator>());
     }
     block.sync();
   }
@@ -764,16 +715,10 @@
   while(!grid_data.consume_solution()) {}
 }
 
-<<<<<<< HEAD
-template <class Timepoint>
-void transfer_memory_and_run(CP& root, MemoryConfig mem_config, const Timepoint& start) {
-  auto grid_data = bt::make_shared<GridData, concurrent_allocator>(std::move(root), mem_config);
-=======
 template <class S, class U, class Timepoint>
 void transfer_memory_and_run(CP<U>& root, MemoryConfig mem_config, const Timepoint& start) {
   using concurrent_allocator = typename S::concurrent_allocator;
   auto grid_data = bt::make_shared<GridData<S>, concurrent_allocator>(std::move(root), mem_config);
->>>>>>> 39c2e1c0
   initialize_grid_data<<<1,1>>>(grid_data.get());
   CUDAEX(cudaDeviceSynchronize());
   if(grid_data->root.config.print_statistics) {
@@ -854,9 +799,8 @@
   }
 }
 
-<<<<<<< HEAD
-template <class Timepoint>
-void configure_and_run(CP& root, const Timepoint& start) {
+template <class S, class U, class Timepoint>
+void configure_and_run(CP<U>& root, const Timepoint& start) {
   int attr = 0, dev = 0;
   CUDAEX(cudaDeviceGetAttribute(&attr, cudaDevAttrManagedMemory, dev));
   if (!attr) {
@@ -878,16 +822,9 @@
     printf("%% The GPU does not support concurrent access to managed memory.\n");
     prepare_host_thread_no_concurrent_managed_access();
   }
-  MemoryConfig mem_config = configure_memory(root);
-  configure_blocks_threads(root, mem_config);
-  transfer_memory_and_run(root, mem_config, start);
-=======
-template <class S, class U, class Timepoint>
-void configure_and_run(CP<U>& root, const Timepoint& start) {
   MemoryConfig mem_config = configure_memory<S>(root);
   configure_blocks_threads<S>(root, mem_config);
   transfer_memory_and_run<S>(root, mem_config, start);
->>>>>>> 39c2e1c0
 }
 
 #endif // __CUDACC__
